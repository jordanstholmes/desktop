--- conflicted
+++ resolved
@@ -6,14 +6,9 @@
   "devDependencies": {
     "babel-cli": "^6.26.0",
     "babel-preset-es2015": "^6.24.1",
-<<<<<<< HEAD
-    "electron": "1.8.8",
-    "electron-builder": "20.13.3"
-=======
     "electron": "^5.0.2",
     "electron-builder": "20.41.0",
     "rimraf": "^2.6.3"
->>>>>>> 5ec48cf7
   },
   "build": {
     "appId": "org.standardnotes.standardnotes",
@@ -42,8 +37,7 @@
       "target": [
         "AppImage"
       ],
-      "extraResources":
-      [
+      "extraResources": [
         {
           "from": "app/node_modules/spellchecker/vendor",
           "to": "app.asar.unpacked/node_modules/spellchecker/vendor",
