--- conflicted
+++ resolved
@@ -1,15 +1,10 @@
 {
   "name": "standard-notes",
   "version": "0.1.0",
-<<<<<<< HEAD
   "main": "./app/index.js",
-=======
-  "main": "./main.js",
   "dependencies": {
-    "electron-config": "^0.2.1",
     "electron-window-state": "^4.0.1"
   },
->>>>>>> 319ca217
   "devDependencies": {
     "electron": "^1.4.13",
     "electron-builder": "^11.2.3"
