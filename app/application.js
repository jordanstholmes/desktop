import {
  ArchiveManager,
  createExtensionsServer,
  createMenuManager,
  PackageManager,
  SearchManager,
  createTrayManager,
  UpdateManager,
  ZoomManager,
  createSpellcheckerManager
} from './javascripts/main';
import {
  Store,
  StoreKeys
} from './javascripts/main/store';
import { AppName } from './javascripts/main/strings';
import index from './index.html';
import { CommandLineArgs } from './javascripts/shared/CommandLineArgs';

const { app, BrowserWindow, shell, ipcMain } = require('electron');
const path = require('path');
const windowStateKeeper = require('electron-window-state');

const WINDOW_DEFAULT_WIDTH = 1100;
const WINDOW_DEFAULT_HEIGHT = 800;
const WINDOW_MIN_WIDTH = 300;
const WINDOW_MIN_HEIGHT = 400;

export const Platforms = {
  Mac: 1,
  Windows: 2,
  Linux: 3,
  isMac: (platform) => {
    return platform === Platforms.Mac;
  },
};

export class DesktopApplication {

  static instance = null;

  static createSharedApplication() {
    const getPlatform = () => {
      const processPlatform = process.platform;
      if (processPlatform === 'darwin') {
        return Platforms.Mac;
      } else if (processPlatform === 'win32') {
        return Platforms.Windows;
      } else if (processPlatform === 'linux') {
        return Platforms.Linux;
      }
    };
    this.instance = new DesktopApplication({
      platform: getPlatform()
    });
  }

  static sharedApplication() {
    if (!this.instance) {
      throw 'Attempting to access application before creation';
    }
    return this.instance;
  }

  constructor({
    platform
  }) {
    this.platform = platform;
    this.isMac = Platforms.isMac(this.platform);
    app.name = AppName;
    app.allowRendererProcessReuse = false;
    this.registerAppEventListeners();
    this.registerSingleInstanceHandler();
    this.registerIpcEventListeners();
  }

  createExtensionsServer() {
    const host = createExtensionsServer();
    Store.set(StoreKeys.ExtServerHost, host);
  }

  onWindowCreate() {
    this.createServices();
    this.createExtensionsServer();
  }

  createServices() {
    this.archiveManager = new ArchiveManager(this.window);
    this.packageManager = new PackageManager(this.window);
    this.searchManager = new SearchManager(this.window);
    this.trayManager = createTrayManager(this.window, Store, this.platform);
    this.updateManager = new UpdateManager(this.window);
    this.zoomManager = new ZoomManager(this.window);
    const spellcheckerManager = createSpellcheckerManager(
      Store.getInstance(),
      this.window.webContents,
      app.getLocale()
    );
    this.menuManager = createMenuManager({
      window: this.window,
      archiveManager: this.archiveManager,
      updateManager: this.updateManager,
      trayManager: this.trayManager,
      store: Store.getInstance(),
      spellcheckerManager
    });
  }

  registerSingleInstanceHandler() {
    // eslint-disable-next-line no-unneeded-ternary
    const hasRequestSingleInstanceLock = app.requestSingleInstanceLock ? true : false;
    /* Someone tried to run a second instance, we should focus our window. */
    const handleSecondInstance = (argv, cwd) => {
      if (this.window) {
        if (!this.window.isVisible()) {
          this.window.show();
        }
        if (this.window.isMinimized()) {
          this.window.restore();
        }
        this.window.focus();
      }
    };

    if (hasRequestSingleInstanceLock) {
      this.isSecondInstance = !app.requestSingleInstanceLock();
      app.on('second-instance', (event, argv, cwd) => {
        handleSecondInstance(argv, cwd);
      });
    } else {
      this.isSecondInstance = app.makeSingleInstance((argv, cwd) => {
        handleSecondInstance(argv, cwd);
      });
    }
  }

  registerIpcEventListeners() {
    ipcMain.on('display-app-menu', (event, position) => {
      this.menuManager.popupMenu(position);
    });

    ipcMain.on('initial-data-loaded', () => {
      this.archiveManager.beginBackups();
    });

    ipcMain.on('major-data-change', () => {
      this.archiveManager.performBackup();
    });
  }

  registerAppEventListeners() {
    app.on('window-all-closed', () => {
      if (!this.isMac) {
        app.quit();
      }
    });

    app.on('before-quit', () => {
      this.willQuitApp = true;
    });

    app.on('activate', () => {
      if (!this.window) {
        this.createWindow();
      } else {
        this.window.show();
      }
      this.updateManager.checkForUpdate();
    });

    app.on('ready', () => {
      if (this.isSecondInstance) {
        console.warn('Quiting app and focusing existing instance.');
        app.quit();
      } else {
        if (!this.window) {
          this.createWindow();
        } else {
          this.window.focus();
        }

        this.menuManager.loadMenu();
        this.updateManager.onNeedMenuReload = () => {
          this.menuManager.reload();
        };

        const isWindowsOrLinux =
          this.platform === Platforms.Windows ||
          this.platform === Platforms.Linux;
        if (isWindowsOrLinux && this.trayManager.shouldMinimizeToTray()) {
          this.trayManager.createTrayIcon();
        }
      }
    });
  }

  createWindow() {
    const winState = windowStateKeeper({
      defaultWidth: WINDOW_DEFAULT_WIDTH,
      defaultHeight: WINDOW_DEFAULT_HEIGHT
    });
    const iconLocation = path.join(__dirname, '/icon/Icon-512x512.png');
    const useSystemMenuBar = Store.get(StoreKeys.UseSystemMenuBar);
    const titleBarStyle = (this.isMac || useSystemMenuBar)
      ? 'hiddenInset'
      : null;

    const isTesting = process.argv.includes(CommandLineArgs.Testing);
    this.window = new BrowserWindow({
      'x': winState.x,
      'y': winState.y,
      'width': winState.width,
      'height': winState.height,
      'minWidth': WINDOW_MIN_WIDTH,
      'minHeight': WINDOW_MIN_HEIGHT,
      show: false,
      icon: iconLocation,
      titleBarStyle: titleBarStyle,
      frame: this.isMac ? false : useSystemMenuBar,
      webPreferences: {
        spellcheck: true,
        /**
         * During testing, we expose unsafe node apis to the browser window as
         * required by spectron (^10.0.0)
         */
        nodeIntegration: isTesting,
        contextIsolation: !isTesting,
        preload: path.join(__dirname, 'javascripts/renderer/preload.js')
      }
    });

    winState.manage(this.window);
    this.onWindowCreate();

    this.window.on('closed', (event) => {
      this.window = null;
    });

    this.window.on('blur', (event) => {
      this.window.webContents.send('window-blurred', null);
      this.archiveManager.applicationDidBlur();
    });

    this.window.on('focus', (event) => {
      this.window.webContents.send('window-focused', null);
    });

    this.window.once('ready-to-show', () => {
      this.window.show();
    });

    this.window.on('close', (event) => {
      if (this.willQuitApp) {
        /* The user tried to quit the app */
        this.window = null;
      } else if (this.isMac || this.trayManager.shouldMinimizeToTray()) {
        /* The user only tried to close the window */
        event.preventDefault();
        /* Handles Mac full screen issue where pressing close results in a black screen. */
        if (this.window.isFullScreen()) {
          this.window.setFullScreen(false);
        }
        this.window.hide();
      }
    });

    let windowUrl;
    if ('APP_RELATIVE_PATH' in process.env) {
      windowUrl = path.join('file://', __dirname, process.env.APP_RELATIVE_PATH, index);
    } else {
      windowUrl = path.join('file://', __dirname, index);
    }
    this.window.loadURL(windowUrl);

<<<<<<< HEAD
    const shouldOpenUrl = (url) => {
      return url.startsWith('http') || url.startsWith('https');
    };
=======
    const shouldOpenUrl = url =>
      url.startsWith('http') || url.startsWith('mailto');

>>>>>>> c039bf5d
    // Check file urls for equality by decoding components
    // In packaged app, spaces in navigation events urls can contain %20 but not in windowUrl.
    const safeFileUrlCompare = (a, b) => {
      // Catch exceptions in case of malformed urls.
      try {
        // Craft URL objects to eliminate production URL values that can contain "#!/" suffixes (on Windows)
        const aPath = new URL(decodeURIComponent(a)).pathname;
        const bPath = new URL(decodeURIComponent(b)).pathname;
        return aPath === bPath;
      } catch (error) {
        return false;
      }
    };

    // handle link clicks
    this.window.webContents.on('new-window', (event, url) => {
      if (shouldOpenUrl(url)) {
        shell.openExternal(url);
      }
      event.preventDefault();
    });

    // handle link clicks (this event is fired instead of
    // 'new-window' when target is not set to _blank)
    this.window.webContents.on('will-navigate', (event, url) => {
      // Check for windowUrl equality in the case of window.reload() calls.
      if (safeFileUrlCompare(url, windowUrl) === true) {
        return;
      }
      if (shouldOpenUrl(url)) {
        shell.openExternal(url);
      }
      event.preventDefault();
    });
  }

  openDevTools() {
    this.window.webContents.openDevTools();
  }
}<|MERGE_RESOLUTION|>--- conflicted
+++ resolved
@@ -272,15 +272,9 @@
     }
     this.window.loadURL(windowUrl);
 
-<<<<<<< HEAD
-    const shouldOpenUrl = (url) => {
-      return url.startsWith('http') || url.startsWith('https');
-    };
-=======
     const shouldOpenUrl = url =>
       url.startsWith('http') || url.startsWith('mailto');
 
->>>>>>> c039bf5d
     // Check file urls for equality by decoding components
     // In packaged app, spaces in navigation events urls can contain %20 but not in windowUrl.
     const safeFileUrlCompare = (a, b) => {
